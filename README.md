--- conflicted
+++ resolved
@@ -1,12 +1,6 @@
 # Model Context Protocol Server for Home Assistant
 
-<<<<<<< HEAD
-*Forked from [tevonsb/homeassistant-mcp](https://github.com/tevonsb/homeassistant-mcp)*
-=======
-[![smithery badge](https://smithery.ai/badge/@strandbrown/homeassistant-mcp)](https://smithery.ai/server/@strandbrown/homeassistant-mcp)
-
 The server uses the MCP protocol to share access to a local Home Assistant instance with an LLM application.
->>>>>>> 33254931
 
 A powerful bridge between your Home Assistant instance and Language Learning Models (LLMs), enabling natural language control and monitoring of your smart home devices through the Model Context Protocol (MCP). This server provides a comprehensive API for managing your entire Home Assistant ecosystem, from device control to system administration.
 
@@ -19,26 +13,12 @@
 
 ## Features
 
-<<<<<<< HEAD
 - 🎮 **Device Control**: Control any Home Assistant device through natural language
 - 🔄 **Real-time Updates**: Get instant updates through Server-Sent Events (SSE)
 - 🤖 **Automation Management**: Create, update, and manage automations
 - 📊 **State Monitoring**: Track and query device states
 - 🔐 **Secure**: Token-based authentication and rate limiting
 - 📱 **Mobile Ready**: Works with any HTTP-capable client
-=======
-### Installing via Smithery
-
-To install Home Assistant Server for Claude Desktop automatically via [Smithery](https://smithery.ai/server/@strandbrown/homeassistant-mcp):
-
-```bash
-npx -y @smithery/cli install @strandbrown/homeassistant-mcp --client claude
-```
-
-### Manual Installation
-
-First build the server
->>>>>>> 33254931
 
 ## Real-time Updates with SSE
 
@@ -712,17 +692,4 @@
 
 ## License
 
-<<<<<<< HEAD
-MIT License - See [LICENSE](LICENSE) file
-=======
-- [x] Access to entities
-- [x] Access to Floors
-- [x] Access to Areas
-- [x] Control for entities
-    - [x] Lights
-    - [x] Thermostats
-    - [x] Covers
-- [ ] Testing / writing custom prompts
-- [ ] Testing using resources for high-level context
-- [ ] Test varying tool organization
->>>>>>> 33254931
+MIT License - See [LICENSE](LICENSE) file